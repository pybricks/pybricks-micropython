/* Copyright (c) 2008 the NxOS developers
 *
 * See AUTHORS for a full list of the developers.
 *
 * Redistribution of this file is permitted under
 * the terms of the GNU Public License (GPL) version 2.
 */

#include "base/at91sam7s256.h"

#include "base/types.h"
#include "base/nxt.h"
#include "base/interrupts.h"
#include "base/assert.h"
#include "base/util.h"
#include "base/fs.h"
#include "base/drivers/_efc.h"

/* Magic marker. */
#define FS_FILE_ORIGIN_MARKER 0x42

/* File metadata size, in U32s. */
#define FS_FILE_METADATA_SIZE 10

<<<<<<< HEAD
/** Filename offset (in U32s) in the metadata. */
#define FS_FILENAME_OFFSET 2

/** File metadata size, in bytes. */
=======
/* File metadata size, in bytes. */
>>>>>>> bfc81e6c
#define FS_FILE_METADATA_BYTES (FS_FILE_METADATA_SIZE * sizeof(U32))

/** Mask to use on the first metadata U32 to get the file origin marker value. */
#define FS_FILE_ORIGIN_MASK 0xFF000000

/** Mask to use on the first metadata U32 to get the file permissions. */
#define FS_FILE_PERMS_MASK 0x00F00000

/** Mask to use on the first metadata U32 to get the file size. */
#define FS_FILE_SIZE_MASK 0x000FFFFF

#define FS_FILE_PERM_MASK_READWRITE (1 << 0)
#define FS_FILE_PERM_MASK_EXECUTABLE (1 << 1)

<<<<<<< HEAD
/** U32 <-> char conversion union for filenames. */
=======
#define FS_FILENAME_OFFSET 2

/* U32 <-> char conversion union for filenames. */
>>>>>>> bfc81e6c
union U32tochar {
  char chars[FS_FILENAME_LENGTH];
  U32 integers[FS_FILENAME_SIZE];
};

/* FD-set. */
static fs_file_t fdset[FS_MAX_OPENED_FILES];

/* Returns a file info structure given its file descriptor,
 * or NULL if the fd is invalid.
 */
static fs_file_t *nx_fs_get_file(fs_fd_t fd) {
  NX_ASSERT(fd < FS_MAX_OPENED_FILES);

  if (!fdset[fd].used) {
    return NULL;
  }

  return &(fdset[fd]);
}

/* Determines if the given page contains a file origin marker.
 */
inline static bool nx_fs_page_has_magic(U32 page) {
  return ((FLASH_BASE_PTR[page*EFC_PAGE_WORDS] & FS_FILE_ORIGIN_MASK) >> 24)
    == FS_FILE_ORIGIN_MARKER;
}

/* Returns the number of pages used by a file, given its size.
 */
static U32 nx_fs_get_file_page_count(size_t size) {
  U32 pages;

  /* Compute page occupation. */
  size += FS_FILE_METADATA_BYTES;
  pages = size / EFC_PAGE_BYTES;
  if (size % EFC_PAGE_BYTES) {
    pages++;
  }

  return pages;
}

inline static size_t nx_fs_get_file_size_from_metadata(volatile U32 *metadata) {
  return *metadata & FS_FILE_SIZE_MASK;
}

static fs_perm_t nx_fs_get_file_perms_from_metadata(volatile U32 *metadata) {
  U8 perms = (*metadata & FS_FILE_PERMS_MASK) >> 20;

  if (perms & FS_FILE_PERM_MASK_READWRITE) {
    return FS_PERM_READWRITE;
  } else if (perms & FS_FILE_PERM_MASK_EXECUTABLE) {
    return FS_PERM_EXECUTABLE;
  }

  /* Defaults to read-only. */
  return FS_PERM_READONLY;
}

/* Find a file's origin on the file system by its name.
 */
static fs_err_t nx_fs_find_file_origin(char *name, U32 *origin) {
  U32 i;

  for (i=FS_PAGE_START; i<FS_PAGE_END; i++) {
    if (nx_fs_page_has_magic(i)) {
      volatile U32 *metadata = &(FLASH_BASE_PTR[i*EFC_PAGE_WORDS]);
      union U32tochar nameconv;

      memcpy(nameconv.integers,
             (void *)(metadata + FS_FILENAME_OFFSET),
             FS_FILENAME_LENGTH);

      if (streq(nameconv.chars, name)) {
        *origin = i;
        return FS_ERR_NO_ERROR;
      }

      /* Otherwise jump over the file and continue searching. */
      else {
        i += nx_fs_get_file_page_count(
          nx_fs_get_file_size_from_metadata(metadata)) - 1;
      }
    }
  }

  return FS_ERR_FILE_NOT_FOUND;
}

/* Finds the last file origin on the flash.
 */
static fs_err_t nx_fs_find_last_origin(U32 *origin) {
  U32 candidate = 0, i;

  for (i=FS_PAGE_START; i<FS_PAGE_END; i++) {
    if (nx_fs_page_has_magic(i)) {
      volatile U32 *metadata = &(FLASH_BASE_PTR[i*EFC_PAGE_WORDS]);

      candidate = i;
      i += nx_fs_get_file_page_count(
        nx_fs_get_file_size_from_metadata(metadata)) - 1;
    }
  }

  if (candidate) {
    *origin = candidate;
    return FS_ERR_NO_ERROR;
  }

  return FS_ERR_FILE_NOT_FOUND;
}

static fs_err_t nx_fs_find_next_origin(U32 start, U32 *origin) {
  U32 i;

  for (i=start; i<FS_PAGE_END; i++) {
    if (nx_fs_page_has_magic(i)) {
      *origin = i;
      return FS_ERR_NO_ERROR;
    }
  }

  return FS_ERR_FILE_NOT_FOUND;
}

/* Serialize a file's metadata using the provided values and returns
 * the resulting U32s, ready to be stored on flash.
 */
static void nx_fs_create_metadata(fs_perm_t perms, char *name, size_t size,
                                  U32 *metadata) {
  union U32tochar nameconv;

  memset(metadata, 0, FS_FILE_METADATA_BYTES);

  memset(nameconv.chars, 0, 32);
  memcpy(nameconv.chars, name, MIN(strlen(name), 31));

  /* Magic marker. */
  metadata[0] = (FS_FILE_ORIGIN_MARKER << 24);

  /* File permissions. */
  switch (perms) {
    case FS_PERM_READWRITE:
      metadata[0] += (FS_FILE_PERM_MASK_READWRITE << 20);
      break;
    case FS_PERM_EXECUTABLE:
      metadata[0] += (FS_FILE_PERM_MASK_EXECUTABLE << 20);
      break;
    default:
      break;
  }

  /* File size. */
  metadata[0] += (size & FS_FILE_SIZE_MASK);

  /* Insert here in metadata[1] what would be relevant (future). */

  /* File name. */
  memcpy(metadata + FS_FILENAME_OFFSET, nameconv.integers, FS_FILENAME_LENGTH);
}

/* Move a @a len long flash region starting at page @a source to @a dest.
 * Since pages are moved one after another, regions may overlap if the
 * destination is lower in the flash than the source, but not the other
 * way around. Note that this is asserted anyway to avoid data loss.
 * It is the responsibility of the caller to clean up the remaining
 * source region of any data he doesn't want to leave there (file origin
 * markers for example).
 *
 * @param source The source page number.
 * @param dest The destination page number.
 * @param len The region length.
 */
static fs_err_t nx_fs_move_region(U32 source, U32 dest, U32 len) {
  U32 data;

  NX_ASSERT(source < EFC_PAGES);
  NX_ASSERT(dest < EFC_PAGES);
  NX_ASSERT(len < EFC_PAGES);
  NX_ASSERT(dest - source <= len);

  while (len--) {
    data = FLASH_BASE_PTR[source*EFC_PAGE_WORDS];
    if (!nx__efc_write_page(&data, dest)) {
      return FS_ERR_FLASH_ERROR;
    }

    /* TODO: erase the source page ? */

    source++;
    dest++;
  }

  return FS_ERR_NO_ERROR;
}

/* Relocate the given file to @a origin.
 */
static fs_err_t nx_fs_relocate_to_page(fs_file_t *file, U32 origin) {
  U32 page_data[EFC_PAGE_WORDS], null_data[EFC_PAGE_WORDS] = {0};
  U32 diff, i;
  size_t size;

  diff = origin - file->origin;

  /* Move the file's data. */
  size = nx_fs_get_file_page_count(file->size);

  /* TODO: use nx_fs_move_region? */
  for (i=file->origin; i<size; i++) {
    nx__efc_read_page(i, page_data);
    /* TODO: figure out if we want to erase the source page now or later. */
    if (!nx__efc_write_page(page_data, i + diff)
      || !nx__efc_write_page(null_data, i)) {
      return FS_ERR_FLASH_ERROR;
    }
  }

  file->origin = origin;
  file->rbuf.page += diff;
  file->wbuf.page += diff;

  return FS_ERR_NO_ERROR;
}

static fs_err_t nx_fs_relocate(fs_file_t *file) {
  U32 origin, start;
  size_t size;

  size = nx_fs_get_file_page_count(file->size);

  /* First, look at the end of the flash for free space. */
  if (nx_fs_find_last_origin(&origin) == FS_ERR_NO_ERROR) {
    origin += nx_fs_get_file_page_count(
                nx_fs_get_file_size_from_metadata(
                  &(FLASH_BASE_PTR[origin*EFC_PAGE_WORDS])));

    if (size < FS_PAGE_END - origin) {
      return nx_fs_relocate_to_page(file, origin);
    }
  }

  start = FS_PAGE_START;
  while (nx_fs_find_next_origin(start, &origin) != FS_ERR_FILE_NOT_FOUND) {
    if (size < origin - start || (origin == file->origin && file->origin - start > 0)) {
      return nx_fs_relocate_to_page(file, origin);
    }

    start = origin + nx_fs_get_file_page_count(
                nx_fs_get_file_size_from_metadata(
                  &(FLASH_BASE_PTR[origin*EFC_PAGE_WORDS])));
  }

  return FS_ERR_NO_SPACE_LEFT_ON_DEVICE;
}

/* Initialize the file system, most importantly check for file system
 * integrity?. */
fs_err_t nx_fs_init(void) {
  return FS_ERR_NO_ERROR;
}

/* Initializes the @a fd fdset slot with the file's metadata.
 */
static fs_err_t nx_fs_init_fd(U32 origin, fs_fd_t fd) {
  volatile U32 *metadata = &(FLASH_BASE_PTR[origin*EFC_PAGE_WORDS]);
  union U32tochar nameconv;
  fs_file_t *file;

  file = nx_fs_get_file(fd);
  NX_ASSERT(file != NULL);

  memcpy(nameconv.integers,
         (void *)(metadata + FS_FILENAME_OFFSET),
         FS_FILENAME_LENGTH);

  file->origin = origin;
  memcpy(file->name, nameconv.chars, MIN(strlen(nameconv.chars), 31));
  file->size = nx_fs_get_file_size_from_metadata(metadata);
  file->perms = nx_fs_get_file_perms_from_metadata(metadata);

  file->rbuf.page = file->rbuf.pos = 0;
  file->wbuf.page = file->wbuf.pos = 0;
  memset(file->rbuf.data.bytes, 0, EFC_PAGE_BYTES);
  memset(file->wbuf.data.bytes, 0, EFC_PAGE_BYTES);

  return FS_ERR_NO_ERROR;
}

/* Open an existing file by its name. */
static fs_err_t nx_fs_open_by_name(char *name, fs_fd_t fd) {
  U32 origin;
  fs_err_t err;

  err = nx_fs_find_file_origin(name, &origin);
  if (err != FS_ERR_NO_ERROR) {
    return err;
  }

  return nx_fs_init_fd(origin, fd);
}

/* Create a new file using the given name. */
static fs_err_t nx_fs_create_by_name(char *name, fs_fd_t fd) {
  U32 metadata[EFC_PAGE_WORDS] = {0};
  U32 origin;
  fs_err_t err;

  /* Check that a file by that name does not already exists. */
  err = nx_fs_find_file_origin(name, &origin);
  if (err != FS_ERR_FILE_NOT_FOUND) {
    return FS_ERR_FILE_ALREADY_EXISTS;
  }

  /* Find an origin page. */
  if (nx_fs_find_last_origin(&origin) == FS_ERR_NO_ERROR) {
    origin += nx_fs_get_file_page_count(
                nx_fs_get_file_size_from_metadata(
                  &(FLASH_BASE_PTR[origin*EFC_PAGE_WORDS])));
  } else {
     origin = FS_PAGE_START;
  }

  if (origin >= EFC_PAGES) {
    /* TODO: search for an available page on the flash. */

    return FS_ERR_NO_SPACE_LEFT_ON_DEVICE;
  }

  /* Bootstrap the metadata to the flash page. */
  nx_fs_create_metadata(FS_PERM_READWRITE, name, 0, metadata);

  /* Write metadata to flash. */
  if (!nx__efc_write_page(metadata, origin)) {
    return FS_ERR_FLASH_ERROR;
  }

  return nx_fs_init_fd(origin, fd);
}

/* Open or create a file by its name. The associated file descriptor
 * is returned via the fd pointer argument.
 */
fs_err_t nx_fs_open(char *name, fs_file_mode_t mode, fs_fd_t *fd) {
  fs_file_t *file;
  fs_err_t err;
  U8 slot = 0;

  NX_ASSERT(strlen(name) > 0);
  NX_ASSERT(strlen(name) < FS_FILENAME_LENGTH);

  /* First, make sure we have an avaliable slot for this file. */
  while (slot < FS_MAX_OPENED_FILES && fdset[slot].used) {
   slot++;
  }

  if (slot == FS_MAX_OPENED_FILES) {
    return FS_ERR_TOO_MANY_OPENED_FILES;
  }

  /* Reserve it. */
  file = &(fdset[slot]);
  file->used = TRUE;

  switch (mode) {
    case FS_FILE_MODE_CREATE:
      err = nx_fs_create_by_name(name, slot);
      if (err != FS_ERR_NO_ERROR) {
        break;
      }

      nx__efc_read_page(file->origin, file->wbuf.data.raw);
      file->wbuf.pos = FS_FILE_METADATA_BYTES;
      file->wbuf.page = file->origin;

      file->rbuf = file->wbuf;
      break;
    case FS_FILE_MODE_OPEN:
      err = nx_fs_open_by_name(name, slot);
      if (err != FS_ERR_NO_ERROR) {
        break;
      }

      nx__efc_read_page(file->origin, file->wbuf.data.raw);
      file->wbuf.pos = FS_FILE_METADATA_BYTES;
      file->wbuf.page = file->origin;

      file->rbuf = file->wbuf;
      break;
    case FS_FILE_MODE_APPEND:
      err = nx_fs_open_by_name(name, slot);
      if (err != FS_ERR_NO_ERROR) {
        break;
      }

      /* Put writing position at the end of the file. */
      file->wbuf.page = file->origin
        + nx_fs_get_file_page_count(file->size) - 1;
      nx__efc_read_page(file->wbuf.page, file->wbuf.data.raw);
      file->wbuf.pos = (FS_FILE_METADATA_BYTES + file->size) % EFC_PAGE_BYTES;

      file->rbuf.page = file->origin;
      nx__efc_read_page(file->rbuf.page, file->rbuf.data.raw);
      file->rbuf.pos = FS_FILE_METADATA_BYTES;

      break;
    default:
      err = FS_ERR_UNSUPPORTED_MODE;
      break;
  }

  if (err == FS_ERR_NO_ERROR) {
    *fd = slot;
  } else {
    /* Otherwise release the slot that was reserved. */
    file->used = FALSE;
  }

  return err;
}

/* Get the file size, in bytes. */
size_t nx_fs_get_filesize(fs_fd_t fd) {
  fs_file_t *file;

  file = nx_fs_get_file(fd);
  if (!file) {
    return -1;
  }

  return file->size;
}

/* Read one byte from the given file. */
fs_err_t nx_fs_read(fs_fd_t fd, U8 *byte) {
  fs_file_t *file;

  file = nx_fs_get_file(fd);
  if (!file) {
    return FS_ERR_INVALID_FD;
  }

  /* Detect end of file. */
  if ((file->rbuf.page - file->origin) * EFC_PAGE_BYTES
      + file->rbuf.pos > FS_FILE_METADATA_BYTES + file->size) {
    return FS_ERR_END_OF_FILE;
  }

  /* If needed, update buffer. */
  if (file->rbuf.pos == EFC_PAGE_BYTES) {
    file->rbuf.page++;
    file->rbuf.pos = 0;
    memset(file->rbuf.data.bytes, 0, EFC_PAGE_BYTES);

    nx__efc_read_page(file->rbuf.page, file->rbuf.data.raw);
  }

  *byte = file->rbuf.data.bytes[file->rbuf.pos++];
  return FS_ERR_NO_ERROR;
}

/* Write one byte to the given file. */
fs_err_t nx_fs_write(fs_fd_t fd, U8 byte) {
  fs_file_t *file;
  fs_err_t err;
  U32 pages;

  file = nx_fs_get_file(fd);
  if (!file) {
    return FS_ERR_INVALID_FD;
  }

  pages = nx_fs_get_file_page_count(file->size) - 1;

  /* Check that the page we will be writing to is available,
   * aka its either "inside" the file itself, either after but
   * free.
   */
  if (file->wbuf.pos == 0 &&
    file->wbuf.page > file->origin + pages &&
    nx_fs_page_has_magic(file->wbuf.page)) {
    /* If the page we want to use is not available relocate the file. */
    err = nx_fs_relocate(file);
    if (err != FS_ERR_NO_ERROR) {
      return err;
    }
  }

  /* If needed, flush the write buffer to the flash and reinit it. */
  if (file->wbuf.pos == EFC_PAGE_BYTES) {
    err = nx_fs_flush(fd);
    if (err != FS_ERR_NO_ERROR)
      return err;

    file->wbuf.page++;
    file->wbuf.pos = 0;
    memset(file->wbuf.data.bytes, 0, EFC_PAGE_BYTES);

    /* We now have one more page for this file (value used below). */
    pages++;
  }

  file->wbuf.data.bytes[file->wbuf.pos++] = byte;

  /* Increment the size of the file if necessary */
  if (file->wbuf.page == file->origin + pages) {
    if (file->wbuf.pos > file->size + FS_FILE_METADATA_BYTES
      - (pages * EFC_PAGE_BYTES)) {
      file->size++;
    }
  }

  return FS_ERR_NO_ERROR;
}

/* Flush the write buffer of the given file. */
fs_err_t nx_fs_flush(fs_fd_t fd) {
  fs_file_t *file;

  file = nx_fs_get_file(fd);
  if (!file) {
    return FS_ERR_INVALID_FD;
  }

  /* Write the page. */
  if (!nx__efc_write_page(file->wbuf.data.raw, file->wbuf.page)) {
    return FS_ERR_FLASH_ERROR;
  }

  if (file->wbuf.pos == 0) {
    return FS_ERR_NO_ERROR;
  }

  /* Write page data. */

  return FS_ERR_NO_ERROR;
}

/* Close a file. */
fs_err_t nx_fs_close(fs_fd_t fd) {
  U32 firstpage[EFC_PAGE_WORDS];
  fs_file_t *file;
  fs_err_t err;

  file = nx_fs_get_file(fd);
  if (!file) {
    return FS_ERR_INVALID_FD;
  }

  err = nx_fs_flush(fd);
  if (err != FS_ERR_NO_ERROR) {
    return err;
  }

  /* Update the file's metadata. */
  nx__efc_read_page(file->origin, firstpage);
  nx_fs_create_metadata(file->perms, file->name, file->size, firstpage);
  if (!nx__efc_write_page(firstpage, file->origin)) {
    return FS_ERR_FLASH_ERROR;
  }

  file->used = FALSE;
  return FS_ERR_NO_ERROR;
}

fs_perm_t nx_fs_get_perms(fs_fd_t fd) {
  fs_file_t *file;

  file = nx_fs_get_file(fd);
  if (!file) {
    return FS_ERR_INVALID_FD;
  }

  return file->perms;
}

fs_err_t nx_fs_set_perms(fs_fd_t fd, fs_perm_t perms) {
  fs_file_t *file;

  file = nx_fs_get_file(fd);
  if (!file) {
    return FS_ERR_INVALID_FD;
  }

  file->perms = perms;

  return FS_ERR_NO_ERROR;
}

/* Delete and close the given file. */
fs_err_t nx_fs_unlink(fs_fd_t fd) {
  fs_file_t *file;
  U32 page, end;
  U32 erase[EFC_PAGE_WORDS] = {0};

  file = nx_fs_get_file(fd);
  if (!file) {
    return FS_ERR_INVALID_FD;
  }

  /* Remove file marker and potential in-file marker-alike. */
  end = file->origin + nx_fs_get_file_page_count(file->size);
  for (page = file->origin; page < end; page++) {
    if (nx_fs_page_has_magic(page)) {
      /* Erase marker. */
      if (!nx__efc_write_page(erase, page)) {
        return FS_ERR_FLASH_ERROR;
      }
    }
  }

  file->used = FALSE;
  return FS_ERR_NO_ERROR;
}

/* Seek to the given position in the file.
 */
fs_err_t nx_fs_seek(fs_fd_t fd, size_t position) {
  fs_file_t *file;
  U32 page;
  U32 pos;

  file = nx_fs_get_file(fd);
  if (!file) {
    return FS_ERR_INVALID_FD;
  }

  if (position > file->size) {
    return FS_ERR_INCORRECT_SEEK;
  }

  position += FS_FILE_METADATA_BYTES;

  page = file->origin + position / EFC_PAGE_BYTES;
  pos = position % EFC_PAGE_BYTES;

  if (page != file->rbuf.page) {
    nx__efc_read_page(page, file->rbuf.data.raw);
    file->rbuf.page = page;
  }

  file->rbuf.pos = pos;

  /* Same for wbuf ? */
  return FS_ERR_NO_ERROR;
}

void nx_fs_get_occupation(U32 *files, U32 *used, U32 *free_pages,
                          U32 *wasted) {
  U32 _files = 0, _used = 0, _free_pages = 0, _wasted = 0;
  U32 i;

  for (i=FS_PAGE_START; i<FS_PAGE_END; i++) {
    if (nx_fs_page_has_magic(i)) {
      volatile U32 *metadata = &(FLASH_BASE_PTR[i*EFC_PAGE_WORDS]);
      size_t size;
      U32 pages;

      size = nx_fs_get_file_size_from_metadata(metadata);
      pages = nx_fs_get_file_page_count(size);

      _files++;
      _used += size;
      _wasted += pages * EFC_PAGE_BYTES - size - FS_FILE_METADATA_BYTES;

      i += pages - 1;
    } else {
      _free_pages++;
    }
  }

  if (files) {
    *files = _files;
  }

  if (used) {
    *used = _used;
  }

  if (free_pages) {
    *free_pages = _free_pages;
  }

  if (wasted) {
    *wasted = _wasted;
  }
}

/* Defrag functions. */

fs_err_t nx_fs_defrag_simple(void) {
  return FS_ERR_NO_ERROR;
}

fs_err_t nx_fs_defrag_for_file_by_name(char *name) {
  U32 origin;
  fs_err_t err;

  err = nx_fs_find_file_origin(name, &origin);
  if (err == FS_ERR_NO_ERROR) {
    return nx_fs_defrag_for_file_by_origin(origin);
  }

  /* Fall back to simple defrag. */
  return nx_fs_defrag_simple();
}

fs_err_t nx_fs_defrag_for_file_by_origin(U32 origin) {
  nx_fs_move_region(origin, 1, 1); // TBR

  return FS_ERR_NO_ERROR;
}

fs_err_t nx_fs_defrag_best_overall(void) {
  return FS_ERR_NO_ERROR;
}
<|MERGE_RESOLUTION|>--- conflicted
+++ resolved
@@ -22,14 +22,10 @@
 /* File metadata size, in U32s. */
 #define FS_FILE_METADATA_SIZE 10
 
-<<<<<<< HEAD
 /** Filename offset (in U32s) in the metadata. */
 #define FS_FILENAME_OFFSET 2
 
 /** File metadata size, in bytes. */
-=======
-/* File metadata size, in bytes. */
->>>>>>> bfc81e6c
 #define FS_FILE_METADATA_BYTES (FS_FILE_METADATA_SIZE * sizeof(U32))
 
 /** Mask to use on the first metadata U32 to get the file origin marker value. */
@@ -44,13 +40,7 @@
 #define FS_FILE_PERM_MASK_READWRITE (1 << 0)
 #define FS_FILE_PERM_MASK_EXECUTABLE (1 << 1)
 
-<<<<<<< HEAD
 /** U32 <-> char conversion union for filenames. */
-=======
-#define FS_FILENAME_OFFSET 2
-
-/* U32 <-> char conversion union for filenames. */
->>>>>>> bfc81e6c
 union U32tochar {
   char chars[FS_FILENAME_LENGTH];
   U32 integers[FS_FILENAME_SIZE];
