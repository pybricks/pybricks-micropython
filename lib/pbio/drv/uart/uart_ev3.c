// SPDX-License-Identifier: MIT
// Copyright (c) 2018-2024 The Pybricks Authors

// UART driver for EV3

#include <pbdrv/config.h>

#if PBDRV_CONFIG_UART_EV3

#include <stdbool.h>
#include <stdint.h>
#include <stdio.h>

#include <lwrb/lwrb.h>

#include <pbdrv/cache.h>
#include <pbdrv/uart.h>

#include <pbio/busy_count.h>
#include <pbio/error.h>
#include <pbio/os.h>
#include <pbio/util.h>

#include "./uart_ev3.h"
#include "./uart_ev3_pru.h"

#include <tiam1808/armv5/am1808/edma_event.h>
#include <tiam1808/armv5/am1808/interrupt.h>
#include <tiam1808/edma.h>
#include <tiam1808/hw/hw_edma3cc.h>
#include <tiam1808/hw/hw_syscfg0_AM1808.h>
#include <tiam1808/hw/hw_types.h>
#include <tiam1808/hw/soc_AM1808.h>
#include <tiam1808/psc.h>
#include <tiam1808/uart.h>

/**
 * This file contains two almost entirely separate implementations of UART
 * drivers. These could in principle be split into separate modules with
 * appropriate priv_data structures, but this requires generalizing the UART
 * drivers on all platforms as well. For now, we keep them in the same file
 * and use the "type" field in pdata to distinguish which read/write/init/irq
 * functions to use.
 */

#define RX_DATA_SIZE 256

struct _pbdrv_uart_dev_t {
    /** Platform-specific data */
    const pbdrv_uart_ev3_platform_data_t *pdata;
    /** Circular buffer for caching received bytes. */
    lwrb_t rx_buf;
    /** Timer for read timeout. */
    pbio_os_timer_t read_timer;
    /** Timer for write timeout. */
    pbio_os_timer_t write_timer;
    /** The buffer passed to the read function. */
    uint8_t *read_buf;
    /** The length of read_buf in bytes. */
    uint32_t read_length;
    /** The current position in read_buf. */
    uint32_t read_pos;
    /** The buffer passed to the write function. */
    const uint8_t *write_buf;
    /** The length of write_buf in bytes. */
    uint32_t write_length;
    /** The current position in write_buf. */
    volatile uint32_t write_pos;
};

static pbdrv_uart_dev_t uart_devs[PBDRV_CONFIG_UART_EV3_NUM_UART];
static uint8_t pbdrv_uart_rx_data[PBDRV_CONFIG_UART_EV3_NUM_UART][RX_DATA_SIZE];

pbio_error_t pbdrv_uart_get_instance(uint8_t id, pbdrv_uart_dev_t **uart_dev) {
    if (id >= PBDRV_CONFIG_UART_EV3_NUM_UART) {
        return PBIO_ERROR_INVALID_ARG;
    }
    pbdrv_uart_dev_t *dev = &uart_devs[id];
    if (!dev->pdata) {
        // has not been initialized yet
        return PBIO_ERROR_AGAIN;
    }
    *uart_dev = dev;
    return PBIO_SUCCESS;
}

<<<<<<< HEAD
int32_t pbdrv_uart_get_char(pbdrv_uart_dev_t *uart) {
    uint8_t data;
    size_t result = lwrb_read(&uart->rx_buf, &data, 1);
    if (result < 1) {
        return -1;
    }
    return data;
=======
uint32_t pbdrv_uart_in_waiting(pbdrv_uart_dev_t *uart_dev) {
    return lwrb_get_full(&uart_dev->rx_buf);
>>>>>>> 19dfe547
}

pbio_error_t pbdrv_uart_read(pbio_os_state_t *state, pbdrv_uart_dev_t *uart, uint8_t *msg, uint32_t length, uint32_t timeout) {

    PBIO_OS_ASYNC_BEGIN(state);

    if (uart->read_buf) {
        return PBIO_ERROR_BUSY;
    }

    uart->read_buf = msg;
    uart->read_length = length;
    uart->read_pos = 0;

    if (timeout) {
        pbio_os_timer_set(&uart->read_timer, timeout);
    }

    // Await completion or timeout.
    PBIO_OS_AWAIT_UNTIL(state, ({
        // On every re-entry to the async read, drain the ring buffer
        // into the current read buffer. This ensures that we use
        // all available data if there have been multiple polls since our last
        // re-entry. If there is already enough data in the buffer, this
        // protothread completes right away without yielding once first.
<<<<<<< HEAD
        size_t max_read = uart->read_length - uart->read_pos;
        uart->read_pos += lwrb_read(&uart->rx_buf, &uart->read_buf[uart->read_pos], max_read);
=======
        uart->read_pos += lwrb_read(&uart->rx_buf, &uart->read_buf[uart->read_pos], uart->read_length - uart->read_pos);
>>>>>>> 19dfe547
        uart->read_pos == uart->read_length || (timeout && pbio_os_timer_is_expired(&uart->read_timer));
    }));

    uart->read_buf = NULL;

    if (timeout && pbio_os_timer_is_expired(&uart->read_timer)) {
        return PBIO_ERROR_TIMEDOUT;
    }

    PBIO_OS_ASYNC_END(PBIO_SUCCESS);
}

static pbio_error_t pbdrv_uart_write_pru(pbio_os_state_t *state, pbdrv_uart_dev_t *uart, const uint8_t *msg, uint32_t length, uint32_t timeout) {

    const pbdrv_uart_ev3_platform_data_t *pdata = uart->pdata;

    PBIO_OS_ASYNC_BEGIN(state);

    // Can only write one thing at once.
    if (uart->write_buf) {
        return PBIO_ERROR_BUSY;
    }

    uart->write_buf = msg;
    uart->write_length = length;
    uart->write_pos = 0;

    if (timeout) {
        pbio_os_timer_set(&uart->write_timer, timeout);
    }

    // Write one byte at a time until all bytes are written.
    PBIO_OS_AWAIT_UNTIL(state, ({
        // Try to write one byte if any are remaining.
        if (uart->write_pos < uart->write_length) {
            // Attempt to write one byte with the PRU UART. We could be sending
            // more than one byte at a time, but we keep it consistent with the
            // current PRU API. EV3 sensors don't send much data anyway.
            if (pbdrv_uart_ev3_pru_write_bytes(pdata->peripheral_id, &uart->write_buf[uart->write_pos], 1)) {
                uart->write_pos++;
            }
        }
        // Completion on transmission of whole message and finishing writing, or timeout.
        bool complete = pbdrv_uart_ev3_pru_can_write(pdata->peripheral_id) && uart->write_pos == uart->write_length;
        bool expired = timeout && pbio_os_timer_is_expired(&uart->write_timer);

        // Await until complete or timed out.
        complete || expired;
    }));

    uart->write_buf = NULL;

    if (timeout && pbio_os_timer_is_expired(&uart->write_timer)) {
        return PBIO_ERROR_TIMEDOUT;
    }

    PBIO_OS_ASYNC_END(PBIO_SUCCESS);
}

pbio_error_t pbdrv_uart_write_hw(pbio_os_state_t *state, pbdrv_uart_dev_t *uart, const uint8_t *msg, uint32_t length, uint32_t timeout) {

    const pbdrv_uart_ev3_platform_data_t *pdata = uart->pdata;

    PBIO_OS_ASYNC_BEGIN(state);

    // Can only write one thing at once.
    if (uart->write_buf) {
        return PBIO_ERROR_BUSY;
    }

    uart->write_buf = msg;

    // Write length and pos properties not used in this implementation.
    uart->write_length = 0;
    uart->write_pos = 0;

    if (timeout) {
        pbio_os_timer_set(&uart->write_timer, timeout);
    }

    volatile EDMA3CCPaRAMEntry paramSet = {
        .srcAddr = (uint32_t)uart->write_buf,
        // UART transmit register address.
        .destAddr = pdata->base_address + UART_THR,
        // Number of bytes in an array.
        .aCnt = 1,
        // Number of such arrays to be transferred.
        .bCnt = length,
        // Number of frames of aCnt*bBcnt bytes to be transferred.
        .cCnt = 1,
        // The src index should increment for every byte being transferred.
        .srcBIdx = 1,
        // The dst index should not increment since it is a h/w register.
        .destBIdx = 0,
        // Transfer mode.
        .srcCIdx = 0,
        .destCIdx = 0,
        .linkAddr = 0xFFFF,
        .bCntReload = 0,
        .opt = EDMA3CC_OPT_DAM | ((pdata->sys_int_uart_tx_int_id << EDMA3CC_OPT_TCC_SHIFT) & EDMA3CC_OPT_TCC) | (1 << EDMA3CC_OPT_TCINTEN_SHIFT),
    };

    pbdrv_cache_prepare_before_dma(uart->write_buf, length);

    // Save configuration and start transfer.
    EDMA3SetPaRAM(SOC_EDMA30CC_0_REGS, pdata->sys_int_uart_tx_int_id, (EDMA3CCPaRAMEntry *)&paramSet);
    EDMA3EnableTransfer(SOC_EDMA30CC_0_REGS, pdata->sys_int_uart_tx_int_id, EDMA3_TRIG_MODE_EVENT);
    UARTDMAEnable(pdata->base_address, UART_RX_TRIG_LEVEL_1 | UART_DMAMODE | UART_FIFO_MODE);

    // Await until all bytes are written or timeout reached.
    PBIO_OS_AWAIT_UNTIL(state, !uart->write_buf || (timeout && pbio_os_timer_is_expired(&uart->write_timer)));

    uart->write_buf = NULL;

    if (timeout && pbio_os_timer_is_expired(&uart->write_timer)) {
        return PBIO_ERROR_TIMEDOUT;
    }

    PBIO_OS_ASYNC_END(PBIO_SUCCESS);
}

pbio_error_t pbdrv_uart_write(pbio_os_state_t *state, pbdrv_uart_dev_t *uart, const uint8_t *msg, uint32_t length, uint32_t timeout) {
    const pbdrv_uart_ev3_platform_data_t *pdata = uart->pdata;

    if (pdata->uart_kind == EV3_UART_HW) {
        return pbdrv_uart_write_hw(state, uart, msg, length, timeout);
    } else {
        return pbdrv_uart_write_pru(state, uart, msg, length, timeout);
    }
}

void pbdrv_uart_set_baud_rate(pbdrv_uart_dev_t *uart, uint32_t baud) {
    if (uart->pdata->uart_kind == EV3_UART_HW) {
        UARTConfigSetExpClk(uart->pdata->base_address, SOC_UART_0_MODULE_FREQ, baud, UART_WORDL_8BITS, UART_OVER_SAMP_RATE_16);
    } else {
        pbdrv_uart_ev3_pru_set_baudrate(uart->pdata->peripheral_id, baud);
    }
}


void pbdrv_uart_flush(pbdrv_uart_dev_t *uart) {
    // If a process was exited while an operation was in progress this is
    // normally an error, and the process may call flush when it is restarted
    // to clear the state.
    uart->write_buf = NULL;
    uart->write_length = 0;
    uart->write_pos = 0;
    uart->read_buf = NULL;
    uart->read_length = 0;
    uart->read_pos = 0;
    // Discard all received bytes.
    lwrb_reset(&uart->rx_buf);
}

/**
 * Handles RX interrupts for the hardware UART.
 *
 * @param [in] uart The UART device.
 */
void pbdrv_uart_ev3_hw_handle_irq(pbdrv_uart_dev_t *uart) {
    /* Clears the system interrupt status of UART in AINTC. */
    IntSystemStatusClear(uart->pdata->sys_int_uart_rx_int_id);

    // Repeatedly attempt to handle all the data which we might have
    while ((HWREG(uart->pdata->base_address + UART_IIR) & UART_IIR_IPEND) == 0) {
        // We always have *a* character in the FIFO, even if it might be an error
        int c = UARTCharGetNonBlocking(uart->pdata->base_address);
        unsigned int err = UARTRxErrorGet(uart->pdata->base_address);

        // If there is an overrun, the data we do have is nonetheless valid.
        // We don't report overruns, so just ignore the flag
        // (reading the LSR register automatically clears it in the hardware side).
        err &= ~UART_OVERRUN_ERROR;

        if (c != -1 && !err) {
<<<<<<< HEAD
            // Push valid characters into the ring buffer.
            // Note that this will silently drop any overflow.
            lwrb_write(&uart->rx_buf, &c, 1);
=======
            // Push valid characters into the ring buffer
            uint8_t rx = c;
            lwrb_write(&uart->rx_buf, &rx, 1);
>>>>>>> 19dfe547
        }
    }

    // Poll parent process for each received byte, since the IRQ handler
    // has no awareness of the expected length of the read operation. This is
    // done outside of the if statements above. We can do that since write IRQs
    // are not handled here.
    pbio_os_request_poll();

}

void pbdrv_uart_ev3_pru_handle_irq(pbdrv_uart_dev_t *uart) {

    // rx and tx have the same interrupt ID.
    IntSystemStatusClear(uart->pdata->sys_int_uart_rx_int_id);

    // This calls what is mostly equivalent the original LEGO/ev3dev IRQ
    // handler. This is using its own ring buffer that we pull data from below.
    // REVISIT: Pass in our ringbuffer so it can be filled directly.
    pbdrv_uart_ev3_pru_handle_irq_data(uart->pdata->peripheral_id, &uart->rx_buf);

<<<<<<< HEAD
=======
    uint8_t rx;
    while (pbdrv_uart_ev3_pru_read_bytes(uart->pdata->peripheral_id, &rx, 1)) {
        lwrb_write(&uart->rx_buf, &rx, 1);
    }
>>>>>>> 19dfe547
    pbio_os_request_poll();
}

void pbdrv_uart_ev3_handle_irq(uint8_t id) {
    pbdrv_uart_dev_t *uart = &uart_devs[id];
    if (uart->pdata->uart_kind == EV3_UART_HW) {
        pbdrv_uart_ev3_hw_handle_irq(uart);
    } else {
        pbdrv_uart_ev3_pru_handle_irq(uart);
    }
}

void pbdrv_uart_ev3_handle_tx_complete(uint8_t id) {
    pbdrv_uart_dev_t *uart = &uart_devs[id];
    UARTDMADisable(uart->pdata->base_address, (UART_RX_TRIG_LEVEL_1 | UART_FIFO_MODE));
    uart->write_buf = NULL;
    pbio_os_request_poll();
}

static void pbdrv_uart_init_hw(pbdrv_uart_dev_t *uart) {
    const pbdrv_uart_ev3_platform_data_t *pdata = uart->pdata;

    // Enabling the transmitter and receiver.
    UARTEnable(pdata->base_address);

    // Configuring the UART clock and baud parameters.
    pbdrv_uart_set_baud_rate(uart, BAUD_115200);

    // Enabling the FIFO and flushing the Tx and Rx FIFOs.
    UARTFIFOEnable(pdata->base_address);

    // Setting the UART Receiver Trigger Level.
    UARTFIFOLevelSet(pdata->base_address, UART_RX_TRIG_LEVEL_1);

    // Registers the UARTIsr for reading in the Interrupt Vector Table of AINTC.
    // Map the channel number 2 of AINTC to UART system interrupt.
    // Interrupts for reading stay enabled, unlike writing.
    IntRegister(pdata->sys_int_uart_rx_int_id, pdata->isr_handler);
    IntChannelSet(pdata->sys_int_uart_rx_int_id, 2);
    IntSystemEnable(pdata->sys_int_uart_rx_int_id);
    UARTIntEnable(pdata->base_address, UART_INT_LINE_STAT | UART_INT_RXDATA_CTI);

    // Request DMA Channel for UART Transmit at event queue 0.
    EDMA3RequestChannel(SOC_EDMA30CC_0_REGS, EDMA3_CHANNEL_TYPE_DMA, pdata->sys_int_uart_tx_int_id, pdata->sys_int_uart_tx_int_id, 0);
}


void pbdrv_uart_init_pru(pbdrv_uart_dev_t *uart) {
    const pbdrv_uart_ev3_platform_data_t *pdata = uart->pdata;

    pbdrv_uart_ev3_pru_activate(pdata->peripheral_id);
    pbdrv_uart_set_baud_rate(uart, BAUD_115200);

    // Registers the UARTIsr in the Interrupt Vector Table of AINTC.
    // Map the channel number 2 of AINTC to UART system interrupt.
    // One handler for both RX and TX interrupts with same ID.
    IntRegister(pdata->sys_int_uart_tx_int_id, pdata->isr_handler);
    IntChannelSet(pdata->sys_int_uart_tx_int_id, 2);
    IntSystemEnable(pdata->sys_int_uart_tx_int_id);
}

void pbdrv_uart_init(void) {
    // Enabling the PSC for all UARTs
    PSCModuleControl(SOC_PSC_0_REGS, HW_PSC_UART0, PSC_POWERDOMAIN_ALWAYS_ON, PSC_MDCTL_NEXT_ENABLE);
    PSCModuleControl(SOC_PSC_1_REGS, HW_PSC_UART1, PSC_POWERDOMAIN_ALWAYS_ON, PSC_MDCTL_NEXT_ENABLE);

    for (int i = 0; i < PBDRV_CONFIG_UART_EV3_NUM_UART; i++) {
        const pbdrv_uart_ev3_platform_data_t *pdata = &pbdrv_uart_ev3_platform_data[i];
        uint8_t *rx_data = pbdrv_uart_rx_data[i];
        pbdrv_uart_dev_t *uart = &uart_devs[i];
        uart->pdata = pdata;
        lwrb_init(&uart->rx_buf, rx_data, RX_DATA_SIZE);

        // Initialize the peripheral depending on the uart kind.
        if (pdata->uart_kind == EV3_UART_HW) {
            pbdrv_uart_init_hw(uart);
        } else if (pdata->uart_kind == EV3_UART_PRU) {
            pbdrv_uart_init_pru(uart);
        }
    }
}

#endif // PBDRV_CONFIG_UART_EV3<|MERGE_RESOLUTION|>--- conflicted
+++ resolved
@@ -84,7 +84,6 @@
     return PBIO_SUCCESS;
 }
 
-<<<<<<< HEAD
 int32_t pbdrv_uart_get_char(pbdrv_uart_dev_t *uart) {
     uint8_t data;
     size_t result = lwrb_read(&uart->rx_buf, &data, 1);
@@ -92,10 +91,6 @@
         return -1;
     }
     return data;
-=======
-uint32_t pbdrv_uart_in_waiting(pbdrv_uart_dev_t *uart_dev) {
-    return lwrb_get_full(&uart_dev->rx_buf);
->>>>>>> 19dfe547
 }
 
 pbio_error_t pbdrv_uart_read(pbio_os_state_t *state, pbdrv_uart_dev_t *uart, uint8_t *msg, uint32_t length, uint32_t timeout) {
@@ -121,12 +116,8 @@
         // all available data if there have been multiple polls since our last
         // re-entry. If there is already enough data in the buffer, this
         // protothread completes right away without yielding once first.
-<<<<<<< HEAD
         size_t max_read = uart->read_length - uart->read_pos;
         uart->read_pos += lwrb_read(&uart->rx_buf, &uart->read_buf[uart->read_pos], max_read);
-=======
-        uart->read_pos += lwrb_read(&uart->rx_buf, &uart->read_buf[uart->read_pos], uart->read_length - uart->read_pos);
->>>>>>> 19dfe547
         uart->read_pos == uart->read_length || (timeout && pbio_os_timer_is_expired(&uart->read_timer));
     }));
 
@@ -302,15 +293,9 @@
         err &= ~UART_OVERRUN_ERROR;
 
         if (c != -1 && !err) {
-<<<<<<< HEAD
             // Push valid characters into the ring buffer.
             // Note that this will silently drop any overflow.
             lwrb_write(&uart->rx_buf, &c, 1);
-=======
-            // Push valid characters into the ring buffer
-            uint8_t rx = c;
-            lwrb_write(&uart->rx_buf, &rx, 1);
->>>>>>> 19dfe547
         }
     }
 
@@ -332,13 +317,6 @@
     // REVISIT: Pass in our ringbuffer so it can be filled directly.
     pbdrv_uart_ev3_pru_handle_irq_data(uart->pdata->peripheral_id, &uart->rx_buf);
 
-<<<<<<< HEAD
-=======
-    uint8_t rx;
-    while (pbdrv_uart_ev3_pru_read_bytes(uart->pdata->peripheral_id, &rx, 1)) {
-        lwrb_write(&uart->rx_buf, &rx, 1);
-    }
->>>>>>> 19dfe547
     pbio_os_request_poll();
 }
 
